--- conflicted
+++ resolved
@@ -8,11 +8,7 @@
 	"fmt"
 	sq "github.com/Masterminds/squirrel"
 	"github.com/ghodss/yaml"
-<<<<<<< HEAD
 	"github.com/hashicorp/go-uuid"
-	"github.com/onepanelio/core/api"
-=======
->>>>>>> 772f6ce8
 	"github.com/onepanelio/core/pkg/util/label"
 	"github.com/onepanelio/core/pkg/util/pagination"
 	"github.com/onepanelio/core/pkg/util/ptr"
@@ -239,11 +235,7 @@
 		wf.ObjectMeta.Labels = *opts.Labels
 	}
 
-<<<<<<< HEAD
-	err = InjectExitHandlerWorkflowExecutionStatistic(wf, namespace, &workflowTemplateId)
-=======
-	err = injectExitHandlerWorkflowExecutionStatistic(wf, namespace, workflowTemplateId)
->>>>>>> 772f6ce8
+	err = injectExitHandlerWorkflowExecutionStatistic(wf, namespace, &workflowTemplateId)
 	if err != nil {
 		return nil, err
 	}
@@ -480,7 +472,12 @@
 	}
 	defer tx.Rollback()
 
+	cronUid, err := uuid.GenerateUUID()
+	if err != nil {
+		return err
+	}
 	insertMap := sq.Eq{
+		"uid":                          cronUid,
 		"workflow_template_version_id": cronWorkflow.WorkflowTemplateVersionId,
 		"name":                         name,
 		"namespace":                    namespace,
