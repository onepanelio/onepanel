package v1

import (
	"database/sql"
	"encoding/json"
	"fmt"
	sq "github.com/Masterminds/squirrel"
	wfv1 "github.com/argoproj/argo/pkg/apis/workflow/v1alpha1"
	"github.com/asaskevich/govalidator"
	"github.com/onepanelio/core/pkg/util"
	"github.com/onepanelio/core/pkg/util/env"
	"github.com/onepanelio/core/pkg/util/pagination"
	"github.com/onepanelio/core/pkg/util/ptr"
	uid2 "github.com/onepanelio/core/pkg/util/uid"
	log "github.com/sirupsen/logrus"
	"google.golang.org/grpc/codes"
	networking "istio.io/api/networking/v1alpha3"
	corev1 "k8s.io/api/core/v1"
	metav1 "k8s.io/apimachinery/pkg/apis/meta/v1"
	"net/http"
	"sigs.k8s.io/yaml"
)

func parseWorkspaceSpec(template string) (spec *WorkspaceSpec, err error) {
	err = yaml.UnmarshalStrict([]byte(template), &spec)

	return
}

func generateArguments(spec *WorkspaceSpec, config map[string]string, withRuntimeVars bool) (err error) {
	systemParameters := make([]Parameter, 0)
	// Resource action parameter
	systemParameters = append(systemParameters, Parameter{
		Name:        "sys-name",
		Type:        "input.text",
		Value:       ptr.String("name"),
		DisplayName: ptr.String("Workspace name"),
		Hint:        ptr.String("Must be between 3-30 characters, contain only alphanumeric or `-` characters"),
		Required:    true,
	})

	// TODO: These can be removed when lint validation of workflows work
	// Resource action parameter
	systemParameters = append(systemParameters, Parameter{
		Name:  "sys-resource-action",
		Value: ptr.String("apply"),
		Type:  "input.hidden",
	})
	// Workspace action
	systemParameters = append(systemParameters, Parameter{
		Name:  "sys-workspace-action",
		Value: ptr.String("create"),
		Type:  "input.hidden",
	})

	// UID placeholder
	systemParameters = append(systemParameters, Parameter{
		Name:  "sys-uid",
		Value: ptr.String("uid"),
		Type:  "input.hidden",
	})

	if withRuntimeVars {
		// Host
		systemParameters = append(systemParameters, Parameter{
			Name:  "sys-host",
			Value: ptr.String(config["ONEPANEL_DOMAIN"]),
			Type:  "input.hidden",
		})

		// Node pool parameter and options
		var options []*ParameterOption
		if err = yaml.Unmarshal([]byte(config["applicationNodePoolOptions"]), &options); err != nil {
			return
		}
		systemParameters = append(systemParameters, Parameter{
			Name:        "sys-node-pool",
			Value:       ptr.String(options[0].Value),
			Type:        "select.select",
			Options:     options,
			DisplayName: ptr.String("Node pool"),
			Hint:        ptr.String("Name of node pool or group"),
			Required:    true,
		})
	}

	// Map all the volumeClaimTemplates that have storage set
	volumeStorageQuantityIsSet := make(map[string]bool)
	for _, v := range spec.VolumeClaimTemplates {
		if v.Spec.Resources.Requests != nil {
			volumeStorageQuantityIsSet[v.ObjectMeta.Name] = true
		}
	}
	// Volume size parameters
	volumeClaimsMapped := make(map[string]bool)
	for _, c := range spec.Containers {
		for _, v := range c.VolumeMounts {
			// Skip if already mapped or storage size is set
			if volumeClaimsMapped[v.Name] || volumeStorageQuantityIsSet[v.Name] {
				continue
			}

			systemParameters = append(systemParameters, Parameter{
				Name:        fmt.Sprintf("sys-%v-volume-size", v.Name),
				Type:        "input.number",
				Value:       ptr.String("20480"),
				DisplayName: ptr.String(fmt.Sprintf("Disk size for \"%v\"", v.Name)),
				Hint:        ptr.String(fmt.Sprintf("Disk size in MB for volume mounted at `%v`", v.MountPath)),
				Required:    true,
			})

			volumeClaimsMapped[v.Name] = true
		}
	}

	if spec.Arguments == nil {
		spec.Arguments = &Arguments{
			Parameters: []Parameter{},
		}
	}
	spec.Arguments.Parameters = append(systemParameters, spec.Arguments.Parameters...)

	return
}

func createServiceManifest(spec *WorkspaceSpec) (serviceManifest string, err error) {
	service := corev1.Service{
		TypeMeta: metav1.TypeMeta{
			APIVersion: "v1",
			Kind:       "Service",
		},
		ObjectMeta: metav1.ObjectMeta{
			Name: "{{workflow.parameters.sys-uid}}",
		},
		Spec: corev1.ServiceSpec{
			Ports: spec.Ports,
			Selector: map[string]string{
				"app": "{{workflow.parameters.sys-uid}}",
			},
		},
	}
	serviceManifestBytes, err := yaml.Marshal(service)
	if err != nil {
		return
	}
	serviceManifest = string(serviceManifestBytes)

	return
}

func createVirtualServiceManifest(spec *WorkspaceSpec, withRuntimeVars bool) (virtualServiceManifest string, err error) {
	for _, h := range spec.Routes {
		for _, r := range h.Route {
			r.Destination.Host = "{{workflow.parameters.sys-uid}}"
		}
	}
	virtualService := map[string]interface{}{
		"apiVersion": "networking.istio.io/v1alpha3",
		"kind":       "VirtualService",
		"metadata": metav1.ObjectMeta{
			Name: "{{workflow.parameters.sys-uid}}",
		},
	}

	if withRuntimeVars {
		virtualService["spec"] = networking.VirtualService{
			Http:     spec.Routes,
			Gateways: []string{"istio-system/ingressgateway"},
			Hosts:    []string{"{{workflow.parameters.sys-host}}"},
		}
	}

	virtualServiceManifestBytes, err := yaml.Marshal(virtualService)
	if err != nil {
		return
	}
	virtualServiceManifest = string(virtualServiceManifestBytes)

	return
}

<<<<<<< HEAD
func createStatefulSetManifest(workspaceSpec *WorkspaceSpec, config map[string]string, withRuntimeVars bool) (statefulSetManifest string, err error) {
=======
func createStatefulSetManifest(spec *WorkspaceSpec, config map[string]string) (statefulSetManifest string, err error) {
>>>>>>> d213fda7
	var volumeClaims []map[string]interface{}
	volumeClaimsMapped := make(map[string]bool)
	// Add volumeClaims that the user has added first
	for _, v := range spec.VolumeClaimTemplates {
		if volumeClaimsMapped[v.ObjectMeta.Name] {
			continue
		}

		// Use the `onepanel` storage class instead of default
		if v.Spec.StorageClassName == nil {
			v.Spec.StorageClassName = ptr.String("onepanel")
		}
		// Check if storage is set or if it needs to be dynamic
		var storage interface{} = fmt.Sprintf("{{workflow.parameters.sys-%v-volume-size}}Mi", v.Name)
		if v.Spec.Resources.Requests != nil {
			storage = v.Spec.Resources.Requests["storage"]
		}
		volumeClaims = append(volumeClaims, map[string]interface{}{
			"metadata": metav1.ObjectMeta{
				Name: v.ObjectMeta.Name,
			},
			"spec": map[string]interface{}{
				"accessModes":      v.Spec.AccessModes,
				"storageClassName": v.Spec.StorageClassName,
				"resources": map[string]interface{}{
					"requests": map[string]interface{}{
						"storage": storage,
					},
				},
			},
		})

		volumeClaimsMapped[v.ObjectMeta.Name] = true
	}
	// Automatically map the remaining ones
	for i, c := range spec.Containers {
		container := &spec.Containers[i]
		env.AddDefaultEnvVarsToContainer(container)
		env.PrependEnvVarToContainer(container, "ONEPANEL_API_URL", config["ONEPANEL_API_URL"])
		env.PrependEnvVarToContainer(container, "ONEPANEL_FQDN", config["ONEPANEL_FQDN"])
		env.PrependEnvVarToContainer(container, "ONEPANEL_DOMAIN", config["ONEPANEL_DOMAIN"])
		env.PrependEnvVarToContainer(container, "ONEPANEL_PROVIDER_TYPE", config["PROVIDER_TYPE"])
		env.PrependEnvVarToContainer(container, "ONEPANEL_RESOURCE_NAMESPACE", "{{workflow.namespace}}")
		env.PrependEnvVarToContainer(container, "ONEPANEL_RESOURCE_UID", "{{workflow.parameters.sys-name}}")

		for _, v := range c.VolumeMounts {
			if volumeClaimsMapped[v.Name] {
				continue
			}

			volumeClaims = append(volumeClaims, map[string]interface{}{
				"metadata": metav1.ObjectMeta{
					Name: v.Name,
				},
				"spec": map[string]interface{}{
					"accessModes": []corev1.PersistentVolumeAccessMode{
						"ReadWriteOnce",
					},
					"storageClassName": ptr.String("onepanel"),
					"resources": map[string]interface{}{
						"requests": map[string]string{
							"storage": fmt.Sprintf("{{workflow.parameters.sys-%v-volume-size}}Mi", v.Name),
						},
					},
				},
			})

			volumeClaimsMapped[v.Name] = true
		}

		container.VolumeMounts = append(container.VolumeMounts, corev1.VolumeMount{
			Name:      "sys-dshm",
			MountPath: "/dev/shm",
		})
	}

	template := corev1.PodTemplateSpec{
		ObjectMeta: metav1.ObjectMeta{
			Labels: map[string]string{
				"app": "{{workflow.parameters.sys-uid}}",
			},
		},
	}

	if withRuntimeVars {
		template.Spec = corev1.PodSpec{
			NodeSelector: map[string]string{
				config["applicationNodePoolLabel"]: "{{workflow.parameters.sys-node-pool}}",
			},
			Containers: workspaceSpec.Containers,
		}
	}

	statefulSet := map[string]interface{}{
		"apiVersion": "apps/v1",
		"kind":       "StatefulSet",
		"metadata": metav1.ObjectMeta{
			Name: "{{workflow.parameters.sys-uid}}",
		},
		"spec": map[string]interface{}{
			"replicas":    1,
			"serviceName": "{{workflow.parameters.sys-uid}}",
			"selector": &metav1.LabelSelector{
				MatchLabels: map[string]string{
					"app": "{{workflow.parameters.sys-uid}}",
				},
			},
<<<<<<< HEAD
			"template":             template,
=======
			"template": corev1.PodTemplateSpec{
				ObjectMeta: metav1.ObjectMeta{
					Labels: map[string]string{
						"app": "{{workflow.parameters.sys-uid}}",
					},
				},
				Spec: corev1.PodSpec{
					NodeSelector: map[string]string{
						config["applicationNodePoolLabel"]: "{{workflow.parameters.sys-node-pool}}",
					},
					Containers: spec.Containers,
					Volumes: []corev1.Volume{
						{
							Name: "sys-dshm",
							VolumeSource: corev1.VolumeSource{
								EmptyDir: &corev1.EmptyDirVolumeSource{
									Medium: corev1.StorageMediumMemory,
								},
							},
						},
					},
				},
			},
>>>>>>> d213fda7
			"volumeClaimTemplates": volumeClaims,
		},
	}
	statefulSetManifestBytes, err := yaml.Marshal(statefulSet)
	if err != nil {
		return
	}
	statefulSetManifest = string(statefulSetManifestBytes)

	return
}

func unmarshalWorkflowTemplate(spec *WorkspaceSpec, serviceManifest, virtualServiceManifest, containersManifest string) (workflowTemplateSpecManifest string, err error) {
	var volumeClaimItems []wfv1.Item
	volumeClaimsMapped := make(map[string]bool)
	for _, c := range spec.Containers {
		for _, v := range c.VolumeMounts {
			if volumeClaimsMapped[v.Name] {
				continue
			}

			volumeClaimItems = append(volumeClaimItems, wfv1.Item{Type: wfv1.String, StrVal: v.Name})

			volumeClaimsMapped[v.Name] = true
		}
	}

	getStatefulSetManifest := `apiVersion: apps/v1
kind: StatefulSet
metadata:
  name: {{workflow.parameters.sys-uid}}
`
	deletePVCManifest := `apiVersion: v1
kind: PersistentVolumeClaim
metadata:
  name: {{inputs.parameters.sys-pvc-name}}-{{workflow.parameters.sys-uid}}-0
`
	templates := []wfv1.Template{
		{
			Name: "workspace",
			DAG: &wfv1.DAGTemplate{
				FailFast: ptr.Bool(false),
				Tasks: []wfv1.DAGTask{
					{
						Name:     "service",
						Template: "service-resource",
					},
					{
						Name:         "virtual-service",
						Template:     "virtual-service-resource",
						Dependencies: []string{"service"},
					},
					{
						Name:         "stateful-set",
						Template:     "stateful-set-resource",
						Dependencies: []string{"virtual-service"},
						When:         "{{workflow.parameters.sys-workspace-action}} == create || {{workflow.parameters.sys-workspace-action}} == update",
					},
					{
						Name:         "get-stateful-set",
						Template:     "get-stateful-set-resource",
						Dependencies: []string{"stateful-set"},
						When:         "{{workflow.parameters.sys-workspace-action}} == create || {{workflow.parameters.sys-workspace-action}} == update",
						Arguments: wfv1.Arguments{
							Parameters: []wfv1.Parameter{
								{
									Name:  "update-revision",
									Value: ptr.String("{{tasks.stateful-set.outputs.parameters.update-revision}}"),
								},
							},
						},
					},
					{
						Name:         "delete-stateful-set",
						Template:     "delete-stateful-set-resource",
						Dependencies: []string{"virtual-service"},
						When:         "{{workflow.parameters.sys-workspace-action}} == pause || {{workflow.parameters.sys-workspace-action}} == delete",
					},
					{
						Name:         "delete-pvc",
						Template:     "delete-pvc-resource",
						Dependencies: []string{"delete-stateful-set"},
						Arguments: wfv1.Arguments{
							Parameters: []wfv1.Parameter{
								{
									Name:  "sys-pvc-name",
									Value: ptr.String("{{item}}"),
								},
							},
						},
						When:      "{{workflow.parameters.sys-workspace-action}} == delete",
						WithItems: volumeClaimItems,
					},
					{
						Name:         "sys-set-phase-running",
						Template:     "sys-update-status",
						Dependencies: []string{"get-stateful-set"},
						Arguments: wfv1.Arguments{
							Parameters: []wfv1.Parameter{
								{
									Name:  "sys-workspace-phase",
									Value: ptr.String(string(WorkspaceRunning)),
								},
							},
						},
						When: "{{workflow.parameters.sys-workspace-action}} == create || {{workflow.parameters.sys-workspace-action}} == update",
					},
					{
						Name:         "sys-set-phase-paused",
						Template:     "sys-update-status",
						Dependencies: []string{"delete-stateful-set"},
						Arguments: wfv1.Arguments{
							Parameters: []wfv1.Parameter{
								{
									Name:  "sys-workspace-phase",
									Value: ptr.String(string(WorkspacePaused)),
								},
							},
						},
						When: "{{workflow.parameters.sys-workspace-action}} == pause",
					},
					{
						Name:         "sys-set-phase-terminated",
						Template:     "sys-update-status",
						Dependencies: []string{"delete-pvc"},
						Arguments: wfv1.Arguments{
							Parameters: []wfv1.Parameter{
								{
									Name:  "sys-workspace-phase",
									Value: ptr.String(string(WorkspaceTerminated)),
								},
							},
						},
						When: "{{workflow.parameters.sys-workspace-action}} == delete",
					},
				},
			},
		},
		{
			Name: "service-resource",
			Resource: &wfv1.ResourceTemplate{
				Action:   "{{workflow.parameters.sys-resource-action}}",
				Manifest: serviceManifest,
			},
		},
		{
			Name: "virtual-service-resource",
			Resource: &wfv1.ResourceTemplate{
				Action:   "{{workflow.parameters.sys-resource-action}}",
				Manifest: virtualServiceManifest,
			},
		},
		{
			Name: "stateful-set-resource",
			Resource: &wfv1.ResourceTemplate{
				Action:           "{{workflow.parameters.sys-resource-action}}",
				Manifest:         containersManifest,
				SuccessCondition: "status.readyReplicas > 0",
			},
			Outputs: wfv1.Outputs{
				Parameters: []wfv1.Parameter{
					{
						Name: "update-revision",
						ValueFrom: &wfv1.ValueFrom{
							JSONPath: "{.status.updateRevision}",
						},
					},
				},
			},
		},
		{
			Name: "get-stateful-set-resource",
			Inputs: wfv1.Inputs{
				Parameters: []wfv1.Parameter{{Name: "update-revision"}},
			},
			Resource: &wfv1.ResourceTemplate{
				Action:           "get",
				Manifest:         getStatefulSetManifest,
				SuccessCondition: "status.readyReplicas > 0, status.currentRevision == {{inputs.parameters.update-revision}}",
			},
		},
		{
			Name: "delete-stateful-set-resource",
			Resource: &wfv1.ResourceTemplate{
				Action:   "{{workflow.parameters.sys-resource-action}}",
				Manifest: containersManifest,
			},
		},
		{
			Name: "delete-pvc-resource",
			Inputs: wfv1.Inputs{
				Parameters: []wfv1.Parameter{{Name: "sys-pvc-name"}},
			},
			Resource: &wfv1.ResourceTemplate{
				Action:   "{{workflow.parameters.sys-resource-action}}",
				Manifest: deletePVCManifest,
			},
		},
	}
	// Add curl template
	curlPath := fmt.Sprintf("/apis/v1beta1/{{workflow.namespace}}/workspaces/{{workflow.parameters.sys-uid}}/status")
	status := map[string]interface{}{
		"phase": "{{inputs.parameters.sys-workspace-phase}}",
	}
	statusBytes, err := json.Marshal(status)
	if err != nil {
		return
	}
	inputs := wfv1.Inputs{
		Parameters: []wfv1.Parameter{
			{Name: "sys-workspace-phase"},
		},
	}
	curlNodeTemplate, err := getCURLNodeTemplate("sys-update-status", http.MethodPut, curlPath, string(statusBytes), inputs)
	if err != nil {
		return
	}
	templates = append(templates, *curlNodeTemplate)
	// Add postExecutionWorkflow if it exists
	if spec.PostExecutionWorkflow != nil {
		dag := wfv1.DAGTask{
			Name:         spec.PostExecutionWorkflow.Entrypoint,
			Template:     spec.PostExecutionWorkflow.Entrypoint,
			Dependencies: []string{"sys-set-phase-running", "sys-set-phase-paused", "sys-set-phase-terminated"},
		}

		templates[0].DAG.Tasks = append(templates[0].DAG.Tasks, dag)

		templates = append(templates, spec.PostExecutionWorkflow.Templates...)
	}

	workflowTemplateSpec := map[string]interface{}{
		"arguments":  spec.Arguments,
		"entrypoint": "workspace",
		"templates":  templates,
	}

	workflowTemplateSpecManifestBytes, err := yaml.Marshal(workflowTemplateSpec)
	if err != nil {
		return
	}
	workflowTemplateSpecManifest = string(workflowTemplateSpecManifestBytes)

	return
}

func (c *Client) createWorkspaceTemplate(namespace string, workspaceTemplate *WorkspaceTemplate) (*WorkspaceTemplate, error) {
	uid, err := uid2.GenerateUID(workspaceTemplate.Name, 30)
	if err != nil {
		return nil, err
	}
	workspaceTemplate.UID = uid

	tx, err := c.DB.Begin()
	if err != nil {
		return nil, err
	}
	defer tx.Rollback()

	workspaceTemplate.WorkflowTemplate.IsSystem = true
	workspaceTemplate.WorkflowTemplate.Resource = ptr.String(TypeWorkspaceTemplate)
	workspaceTemplate.WorkflowTemplate.ResourceUID = ptr.String(uid)
	workspaceTemplate.WorkflowTemplate, err = c.CreateWorkflowTemplate(namespace, workspaceTemplate.WorkflowTemplate)
	if err != nil {
		return nil, err
	}
	workspaceTemplate.Version = workspaceTemplate.WorkflowTemplate.Version
	workspaceTemplate.IsLatest = true

	err = sb.Insert("workspace_templates").
		SetMap(sq.Eq{
			"uid":                  uid,
			"name":                 workspaceTemplate.Name,
			"namespace":            namespace,
			"workflow_template_id": workspaceTemplate.WorkflowTemplate.ID,
		}).
		Suffix("RETURNING id, created_at").
		RunWith(tx).
		QueryRow().Scan(&workspaceTemplate.ID, &workspaceTemplate.CreatedAt)
	if err != nil {
		_, errCleanUp := c.ArchiveWorkflowTemplate(namespace, workspaceTemplate.WorkflowTemplate.UID)
		errorMsg := "Error with insert into workspace_templates. "
		if errCleanUp != nil {
			errorMsg += "Error with clean-up: ArchiveWorkflowTemplate. "
			errorMsg += errCleanUp.Error()
		}
		return nil, util.NewUserErrorWrap(err, errorMsg) //return the source error
	}

	workspaceTemplateVersionID := uint64(0)
	err = sb.Insert("workspace_template_versions").
		SetMap(sq.Eq{
			"version":               workspaceTemplate.Version,
			"is_latest":             workspaceTemplate.IsLatest,
			"manifest":              workspaceTemplate.Manifest,
			"workspace_template_id": workspaceTemplate.ID,
		}).
		Suffix("RETURNING id").
		RunWith(tx).
		QueryRow().
		Scan(&workspaceTemplateVersionID)
	if err != nil {
		_, errCleanUp := c.ArchiveWorkflowTemplate(namespace, workspaceTemplate.WorkflowTemplate.UID)
		errorMsg := "Error with insert into workspace_templates_versions. "
		if errCleanUp != nil {
			errorMsg += "Error with clean-up: ArchiveWorkflowTemplate. "
			errorMsg += errCleanUp.Error()
		}
		return nil, util.NewUserErrorWrap(err, errorMsg) //return the source error
	}

	if len(workspaceTemplate.Labels) != 0 {
		_, err = c.InsertLabelsBuilder(TypeWorkspaceTemplateVersion, workspaceTemplateVersionID, workspaceTemplate.Labels).
			RunWith(tx).
			Exec()
		if err != nil {
			return nil, err
		}
	}

	if err = tx.Commit(); err != nil {
		_, err := c.ArchiveWorkflowTemplate(namespace, workspaceTemplate.WorkflowTemplate.UID)
		return nil, err
	}

	return workspaceTemplate, nil
}

func (c *Client) workspaceTemplatesSelectBuilder(namespace string) sq.SelectBuilder {
	sb := sb.Select(getWorkspaceTemplateColumns("wt", "")...).
		From("workspace_templates wt").
		Where(sq.Eq{
			"wt.namespace": namespace,
		})

	return sb
}

func (c *Client) workspaceTemplateVersionsSelectBuilder(namespace, uid string) sq.SelectBuilder {
	sb := c.workspaceTemplatesSelectBuilder(namespace).
		Columns("wtv.id \"workspace_template_version_id\"", "wtv.created_at \"created_at\"", "wtv.version", "wtv.manifest", "wft.id \"workflow_template.id\"", "wft.uid \"workflow_template.uid\"", "wftv.version \"workflow_template.version\"", "wftv.manifest \"workflow_template.manifest\"").
		Join("workspace_template_versions wtv ON wtv.workspace_template_id = wt.id").
		Join("workflow_templates wft ON wft.id = wt.workflow_template_id").
		Join("workflow_template_versions wftv ON wftv.workflow_template_id = wft.id").
		Where(sq.Eq{"wt.uid": uid})

	return sb
}

func (c *Client) getWorkspaceTemplateByName(namespace, name string) (workspaceTemplate *WorkspaceTemplate, err error) {
	workspaceTemplate = &WorkspaceTemplate{}

	sb := c.workspaceTemplatesSelectBuilder(namespace).
		Where(sq.Eq{
			"wt.name":     name,
			"is_archived": false,
		}).
		Limit(1)
	query, args, err := sb.ToSql()
	if err != nil {
		return
	}

	if err = c.DB.Get(workspaceTemplate, query, args...); err == sql.ErrNoRows {
		err = nil
		workspaceTemplate = nil
	}

	return
}

func (c *Client) generateWorkspaceTemplateWorkflowTemplate(workspaceTemplate *WorkspaceTemplate, withRuntimeVars bool) (workflowTemplate *WorkflowTemplate, err error) {
	if workspaceTemplate == nil || workspaceTemplate.Manifest == "" {
		return nil, util.NewUserError(codes.InvalidArgument, "Workspace template manifest is required")
	}

	config, err := c.GetSystemConfig()
	if err != nil {
		return nil, err
	}

	workspaceSpec, err := parseWorkspaceSpec(workspaceTemplate.Manifest)
	if err != nil {
		return nil, err
	}

	if err = generateArguments(workspaceSpec, config, withRuntimeVars); err != nil {
		return nil, err
	}

	serviceManifest, err := createServiceManifest(workspaceSpec)
	if err != nil {
		return nil, err
	}

	virtualServiceManifest, err := createVirtualServiceManifest(workspaceSpec, withRuntimeVars)
	if err != nil {
		return nil, err
	}

	containersManifest, err := createStatefulSetManifest(workspaceSpec, config, withRuntimeVars)
	if err != nil {
		return nil, err
	}

	workflowTemplateManifest, err := unmarshalWorkflowTemplate(workspaceSpec, serviceManifest, virtualServiceManifest, containersManifest)
	if err != nil {
		return nil, err
	}

	workflowTemplate = &WorkflowTemplate{
		Name:     workspaceTemplate.Name,
		Manifest: workflowTemplateManifest,
	}

	return workflowTemplate, nil
}

// CreateWorkspaceTemplateWorkflowTemplate generates and returns a workflowTemplate for a given workspaceTemplate manifest
func (c *Client) GenerateWorkspaceTemplateWorkflowTemplate(workspaceTemplate *WorkspaceTemplate) (workflowTemplate *WorkflowTemplate, err error) {
	workflowTemplate, err = c.generateWorkspaceTemplateWorkflowTemplate(workspaceTemplate, true)
	if err != nil {
		return nil, err
	}

	return workflowTemplate, nil
}

// CreateWorkspaceTemplate creates a template for Workspaces
func (c *Client) CreateWorkspaceTemplate(namespace string, workspaceTemplate *WorkspaceTemplate) (*WorkspaceTemplate, error) {
	valid, err := govalidator.ValidateStruct(workspaceTemplate)
	if err != nil || !valid {
		return nil, util.NewUserError(codes.InvalidArgument, err.Error())
	}

	existingWorkspaceTemplate, err := c.getWorkspaceTemplateByName(namespace, workspaceTemplate.Name)
	if err != nil {
		return nil, err
	}
	if existingWorkspaceTemplate != nil {
		message := fmt.Sprintf("Workspace template with the name '%v' already exists", workspaceTemplate.Name)
		if existingWorkspaceTemplate.IsArchived {
			message = fmt.Sprintf("An archived workspace template with the name '%v' already exists", workspaceTemplate.Name)
		}
		return nil, util.NewUserError(codes.AlreadyExists, message)
	}

	workspaceTemplate.WorkflowTemplate, err = c.generateWorkspaceTemplateWorkflowTemplate(workspaceTemplate, false)
	if err != nil {
		return nil, err
	}

	workspaceTemplate, err = c.createWorkspaceTemplate(namespace, workspaceTemplate)
	if err != nil {
		return nil, err
	}

	return workspaceTemplate, nil
}

// GetWorkspaceTemplate return a workspaceTemplate and its corresponding workflowTemplate
// if version is 0, the latest version is returned.
func (c *Client) GetWorkspaceTemplate(namespace, uid string, version int64) (workspaceTemplate *WorkspaceTemplate, err error) {
	workspaceTemplate = &WorkspaceTemplate{}
	sb := c.workspaceTemplateVersionsSelectBuilder(namespace, uid).
		Limit(1)

	sb = sb.Where(sq.Eq{"wt.is_archived": false})

	if version == 0 {
		sb = sb.Where(sq.Eq{
			"wtv.is_latest":  true,
			"wftv.is_latest": true,
		})
	} else {
		sb = sb.Where(sq.Eq{
			"wtv.version":  version,
			"wftv.version": version,
		})
	}
	query, args, err := sb.ToSql()
	if err != nil {
		return
	}
	if err = c.DB.Get(workspaceTemplate, query, args...); err == sql.ErrNoRows {
		return
	}

	sysConfig, err := c.GetSystemConfig()
	if err != nil {
		return nil, err
	}

	if err := workspaceTemplate.InjectRuntimeVariables(sysConfig); err != nil {
		return nil, err
	}

	return
}

// UpdateWorkspaceTemplate adds a new workspace template version
func (c *Client) UpdateWorkspaceTemplate(namespace string, workspaceTemplate *WorkspaceTemplate) (*WorkspaceTemplate, error) {
	existingWorkspaceTemplate, err := c.GetWorkspaceTemplate(namespace, workspaceTemplate.UID, workspaceTemplate.Version)
	if err != nil {
		return nil, err
	}
	if existingWorkspaceTemplate == nil {
		return nil, util.NewUserError(codes.NotFound, "Workspace template not found.")
	}
	workspaceTemplate.ID = existingWorkspaceTemplate.ID
	workspaceTemplate.Name = existingWorkspaceTemplate.UID

	updatedWorkflowTemplate, err := c.generateWorkspaceTemplateWorkflowTemplate(workspaceTemplate, false)
	if err != nil {
		return nil, err
	}
	updatedWorkflowTemplate.ID = existingWorkspaceTemplate.WorkflowTemplate.ID
	updatedWorkflowTemplate.UID = existingWorkspaceTemplate.WorkflowTemplate.UID

	tx, err := c.DB.Begin()
	if err != nil {
		return nil, err
	}
	defer tx.Rollback()

	updatedWorkflowTemplate.Labels = workspaceTemplate.Labels
	workflowTemplateVersion, err := c.CreateWorkflowTemplateVersion(namespace, updatedWorkflowTemplate)
	if err != nil {
		return nil, err
	}

	workspaceTemplate.Version = workflowTemplateVersion.Version
	workspaceTemplate.IsLatest = true

	_, err = sb.Update("workspace_template_versions").
		SetMap(sq.Eq{"is_latest": false}).
		Where(sq.Eq{
			"workspace_template_id": workspaceTemplate.ID,
		}).
		RunWith(tx).
		Exec()
	if err != nil {
		return nil, err
	}

	workspaceTemplateVersionID := uint64(0)
	err = sb.Insert("workspace_template_versions").
		SetMap(sq.Eq{
			"version":               workspaceTemplate.Version,
			"is_latest":             workspaceTemplate.IsLatest,
			"manifest":              workspaceTemplate.Manifest,
			"workspace_template_id": workspaceTemplate.ID,
		}).
		Suffix("RETURNING id").
		RunWith(tx).
		QueryRow().
		Scan(&workspaceTemplateVersionID)
	if err != nil {
		return nil, err
	}

	if len(workspaceTemplate.Labels) != 0 {
		_, err = c.InsertLabelsBuilder(TypeWorkspaceTemplateVersion, workspaceTemplateVersionID, workspaceTemplate.Labels).
			RunWith(tx).
			Exec()
		if err != nil {
			return nil, err
		}
	}

	if err := tx.Commit(); err != nil {
		return nil, err
	}

	return workspaceTemplate, nil
}

func (c *Client) ListWorkspaceTemplates(namespace string, paginator *pagination.PaginationRequest) (workspaceTemplates []*WorkspaceTemplate, err error) {
	sb := c.workspaceTemplatesSelectBuilder(namespace).
		Where(sq.Eq{
			"wt.is_archived": false,
		}).
		OrderBy("wt.created_at DESC")
	sb = *paginator.ApplyToSelect(&sb)

	query, args, err := sb.ToSql()
	if err != nil {
		return nil, err
	}

	if err := c.DB.Select(&workspaceTemplates, query, args...); err != nil {
		return nil, err
	}

	return
}

func (c *Client) ListWorkspaceTemplateVersions(namespace, uid string) (workspaceTemplates []*WorkspaceTemplate, err error) {
	sb := c.workspaceTemplateVersionsSelectBuilder(namespace, uid).
		Options("DISTINCT ON (wtv.version) wtv.version,").
		Where(sq.Eq{
			"wt.is_archived":  false,
			"wft.is_archived": false,
		}).
		OrderBy("wtv.version DESC")
	query, args, err := sb.ToSql()
	if err != nil {
		return
	}
	if err = c.DB.Select(&workspaceTemplates, query, args...); err != nil {
		return
	}

	ids := WorkspaceTemplatesToVersionIds(workspaceTemplates)

	labelsMap, err := c.GetDbLabelsMapped(TypeWorkspaceTemplateVersion, ids...)
	if err != nil {
		return nil, err
	}

	for _, workspaceTemplate := range workspaceTemplates {
		if labels, ok := labelsMap[workspaceTemplate.WorkspaceTemplateVersionID]; ok {
			workspaceTemplate.Labels = labels
		}
	}

	return
}

func (c *Client) CountWorkspaceTemplates(namespace string) (count int, err error) {
	err = sb.Select("count(*)").
		From("workspace_templates wt").
		Where(sq.Eq{
			"wt.namespace":   namespace,
			"wt.is_archived": false,
		}).
		RunWith(c.DB).
		QueryRow().
		Scan(&count)

	return
}

// archiveWorkspaceTemplateDB marks the Workspace template identified by (namespace, uid) and is_archived=false, as archived.
//
// This method returns (true, nil) when the database record was successfully archived.
// If there was no record to archive, (false, nil) is returned.
func (c *Client) archiveWorkspaceTemplateDB(namespace, uid string) (archived bool, err error) {
	result, err := sb.Update("workspace_templates").
		Set("is_archived", true).
		Where(sq.Eq{
			"uid":         uid,
			"namespace":   namespace,
			"is_archived": false,
		}).
		RunWith(c.DB).
		Exec()
	if err != nil {
		return false, err
	}

	rowsAffected, err := result.RowsAffected()
	if err != nil {
		return false, err
	}

	if rowsAffected == 0 {
		return false, nil
	}

	return true, nil
}

// WorkspaceTemplateHasRunningWorkspaces returns true if there are non-terminated (or terminating) workspaces that are
// based of this template. False otherwise.
func (c *Client) WorkspaceTemplateHasRunningWorkspaces(namespace string, uid string) (bool, error) {
	runningCount := 0

	err := sb.Select("COUNT(*)").
		From("workspaces w").
		Join("workspace_templates wt ON wt.id = w.workspace_template_id").
		Where(sq.And{
			sq.Eq{
				"wt.namespace": namespace,
				"wt.uid":       uid,
			}, sq.NotEq{
				"w.phase": []string{"Terminated"},
			}}).
		RunWith(c.DB).
		QueryRow().
		Scan(&runningCount)
	if err != nil {
		return false, err
	}

	return runningCount > 0, nil
}

// ArchiveWorkspaceTemplate archives and deletes resources associated with the workspace template.
//
// In particular, this action
//
// * Code retrieves all un-archived workspace template versions.
//
// * Iterates through each version, grabbing all related workspaces.
//		- Each workspace is archived (k8s cleaned-up, database entry marked archived)
//
// * Marks associated Workflow template as archived
//
// * Marks associated Workflow executions as archived
//
// * Deletes Workflow Executions in k8s
func (c *Client) ArchiveWorkspaceTemplate(namespace string, uid string) (archived bool, err error) {
	wsTemps, err := c.ListWorkspaceTemplateVersions(namespace, uid)
	if err != nil {
		log.WithFields(log.Fields{
			"Namespace": namespace,
			"UID":       uid,
			"Error":     err.Error(),
		}).Error("ListWorkspaceTemplateVersions failed.")
		return false, util.NewUserError(codes.Unknown, "Unable to archive workspace template.")
	}
	for _, wsTemp := range wsTemps {
		wsList, err := c.ListWorkspacesByTemplateID(namespace, wsTemp.WorkspaceTemplateVersionID)
		if err != nil {
			log.WithFields(log.Fields{
				"Namespace": namespace,
				"UID":       uid,
				"Error":     err.Error(),
			}).Error("ListWorkspacesByTemplateId failed.")
			return false, util.NewUserError(codes.Unknown, "Unable to archive workspace template.")
		}

		for _, ws := range wsList {
			err = c.ArchiveWorkspace(namespace, ws.UID)
			if err != nil {
				log.WithFields(log.Fields{
					"Namespace": namespace,
					"UID":       uid,
					"Error":     err.Error(),
				}).Error("ArchiveWorkspace failed.")
				return false, util.NewUserError(codes.Unknown, "Unable to archive workspace template.")
			}
		}

		_, err = c.archiveWorkspaceTemplateDB(namespace, wsTemp.UID)
		if err != nil {
			log.WithFields(log.Fields{
				"Namespace": namespace,
				"UID":       uid,
				"Error":     err.Error(),
			}).Error("Archive Workspace Template DB Failed.")
			return false, util.NewUserError(codes.Unknown, "Unable to archive workspace template.")
		}

		_, err = c.ArchiveWorkflowTemplate(namespace, wsTemp.UID)
		if err != nil {
			log.WithFields(log.Fields{
				"Namespace": namespace,
				"UID":       uid,
				"Error":     err.Error(),
			}).Error("Archive Workflow Template Failed.")
			return false, util.NewUserError(codes.Unknown, "Unable to archive workspace template.")
		}
	}
	return true, nil
}<|MERGE_RESOLUTION|>--- conflicted
+++ resolved
@@ -179,11 +179,7 @@
 	return
 }
 
-<<<<<<< HEAD
 func createStatefulSetManifest(workspaceSpec *WorkspaceSpec, config map[string]string, withRuntimeVars bool) (statefulSetManifest string, err error) {
-=======
-func createStatefulSetManifest(spec *WorkspaceSpec, config map[string]string) (statefulSetManifest string, err error) {
->>>>>>> d213fda7
 	var volumeClaims []map[string]interface{}
 	volumeClaimsMapped := make(map[string]bool)
 	// Add volumeClaims that the user has added first
@@ -291,33 +287,7 @@
 					"app": "{{workflow.parameters.sys-uid}}",
 				},
 			},
-<<<<<<< HEAD
 			"template":             template,
-=======
-			"template": corev1.PodTemplateSpec{
-				ObjectMeta: metav1.ObjectMeta{
-					Labels: map[string]string{
-						"app": "{{workflow.parameters.sys-uid}}",
-					},
-				},
-				Spec: corev1.PodSpec{
-					NodeSelector: map[string]string{
-						config["applicationNodePoolLabel"]: "{{workflow.parameters.sys-node-pool}}",
-					},
-					Containers: spec.Containers,
-					Volumes: []corev1.Volume{
-						{
-							Name: "sys-dshm",
-							VolumeSource: corev1.VolumeSource{
-								EmptyDir: &corev1.EmptyDirVolumeSource{
-									Medium: corev1.StorageMediumMemory,
-								},
-							},
-						},
-					},
-				},
-			},
->>>>>>> d213fda7
 			"volumeClaimTemplates": volumeClaims,
 		},
 	}
