package v1

import (
	"encoding/json"
	v1 "github.com/onepanelio/core/pkg/apis/core/v1"
	"github.com/onepanelio/core/pkg/util/mapping"
	log "github.com/sirupsen/logrus"
	"gopkg.in/yaml.v2"
	"strings"
	"time"

	wfv1 "github.com/argoproj/argo/pkg/apis/workflow/v1alpha1"
	"github.com/google/uuid"
	metav1 "k8s.io/apimachinery/pkg/apis/meta/v1"
)

const (
	TypeWorkflowTemplate        string = "workflow_template"
	TypeWorkflowTemplateVersion string = "workflow_template_version"
	TypeWorkflowExecution       string = "workflow_execution"
	TypeCronWorkflow            string = "cron_workflow"
)

type Namespace struct {
	Name   string
	Labels map[string]string
}

type Secret struct {
	Name string
	Data map[string]string
}

type ConfigMap struct {
	Name string
	Data map[string]string
}

type LogEntry struct {
	Timestamp time.Time
	Content   string
}

type Metric struct {
	Name   string
	Value  float64
	Format string `json:"omitempty"`
}

type CronWorkflow struct {
	ID                         uint64
	CreatedAt                  time.Time  `db:"created_at"`
	ModifiedAt                 *time.Time `db:"modified_at"`
	UID                        string
	Name                       string
	GenerateName               string
	Schedule                   string
	Timezone                   string
	Suspend                    bool
	ConcurrencyPolicy          string `db:"concurrency_policy"`
	StartingDeadlineSeconds    *int64 `db:"starting_deadline_seconds"`
	SuccessfulJobsHistoryLimit *int32 `db:"successful_jobs_history_limit"`
	FailedJobsHistoryLimit     *int32 `db:"failed_jobs_history_limit"`
	WorkflowExecution          *WorkflowExecution
	WorkflowSpec               string `db:"workflow_spec"`
	Labels                     []*Label
	Version                    int64
	WorkflowTemplateVersionId  uint64 `db:"workflow_template_version_id"`
}

func (cw *CronWorkflow) GetParametersFromWorkflowSpec() ([]WorkflowExecutionParameter, error) {
	var parameters []WorkflowExecutionParameter

	mappedData := make(map[string]interface{})

	if err := yaml.Unmarshal([]byte(cw.WorkflowSpec), mappedData); err != nil {
		return nil, err
	}

	arguments, ok := mappedData["arguments"]
	if !ok {
		return parameters, nil
	}

	argumentsMap := arguments.(map[interface{}]interface{})
	parametersRaw, ok := argumentsMap["parameters"]
	if !ok {
		return parameters, nil
	}

	parametersArray, ok := parametersRaw.([]interface{})
	for _, parameter := range parametersArray {
		paramMap, ok := parameter.(map[interface{}]interface{})
		if !ok {
			continue
		}

		name := paramMap["name"].(string)
		value := paramMap["value"].(string)

		workflowParameter := WorkflowExecutionParameter{
			Name:  name,
			Value: &value,
		}

		parameters = append(parameters, workflowParameter)
	}

	return parameters, nil
}

type WorkflowTemplate struct {
	ID                               uint64
	CreatedAt                        time.Time `db:"created_at"`
	UID                              string
	Name                             string
	Manifest                         string
	Version                          int64
	Versions                         int64 `db:"versions"` // How many versions there are of this template total.
	IsLatest                         bool
	IsArchived                       bool `db:"is_archived"`
	ArgoWorkflowTemplate             *wfv1.WorkflowTemplate
	Labels                           map[string]string
	WorkflowExecutionStatisticReport *WorkflowExecutionStatisticReport
	WorkflowTemplateVersionId        uint64 `db:"workflow_template_version_id"` // Reference to the associated workflow template version.
}

type Label struct {
	ID         uint64
	CreatedAt  time.Time `db:"created_at"`
	Key        string
	Value      string
	Resource   string
	ResourceId uint64 `db:"resource_id"`
}

type WorkflowExecutionStatisticReport struct {
	WorkflowTemplateId uint64 `db:"workflow_template_id"`
	Total              int32
	LastExecuted       time.Time `db:"last_executed"`
	Running            int32
	Completed          int32
	Failed             int32
}

type WorkflowTemplateVersion struct {
	ID        uint64
	Version   int64
	IsLatest  bool `db:"is_latest"`
	Manifest  string
	CreatedAt time.Time `db:"created_at"`
}

type WorkflowExecutionStatistic struct {
	ID                 uint64
	WorkflowTemplateId uint64
	Name               string
	Namespace          string
	//Interface to support null values for timestamps, when scanning from db into structs
	CreatedAt  *time.Time `db:"created_at"`
	FinishedAt *time.Time `db:"finished_at"`
	FailedAt   *time.Time `db:"failed_at"`
}

func (wt *WorkflowTemplate) GetManifestBytes() []byte {
	return []byte(wt.Manifest)
}

func (wt *WorkflowTemplate) GetParametersKeyString() (map[string]string, error) {
	root := make(map[interface{}]interface{})

	if err := yaml.Unmarshal(wt.GetManifestBytes(), root); err != nil {
		return nil, err
	}

	arguments, ok := root["arguments"]
	if !ok {
		return nil, nil
	}

	argumentsMap, ok := arguments.(map[interface{}]interface{})
	if !ok {
		return nil, nil
	}

	parameters, ok := argumentsMap["parameters"]
	if !ok {
		return nil, nil
	}

	parametersAsArray, ok := parameters.([]interface{})
	if !ok {
		return nil, nil
	}

	if len(parametersAsArray) == 0 {
		delete(root, arguments)
	}

	result := make(map[string]string)
	for index, parameter := range parametersAsArray {
		parameterMap, ok := parameter.(map[interface{}]interface{})
		if !ok {
			continue
		}

		key := parameterMap["name"]
		keyAsString, ok := key.(string)
		if !ok {
			continue
		}

		parameterMap["order"] = index
		remainingParameters, err := yaml.Marshal(parameterMap)
		if err != nil {
			continue
		}

		result[keyAsString] = string(remainingParameters)
	}

	return result, nil
}

func (wt *WorkflowTemplate) GenerateUID() (string, error) {
	uid, err := uuid.NewRandom()
	if err != nil {
		return "", err
	}
	wt.UID = uid.String()

	return wt.UID, nil
}

func (wt *WorkflowTemplate) GetWorkflowManifestBytes() ([]byte, error) {
	if wt.ArgoWorkflowTemplate == nil {
		return []byte{}, nil
	}

	wt.ArgoWorkflowTemplate.TypeMeta.Kind = "Workflow"
	wt.ArgoWorkflowTemplate.ObjectMeta = metav1.ObjectMeta{
		GenerateName: wt.ArgoWorkflowTemplate.ObjectMeta.GenerateName,
		Labels:       wt.ArgoWorkflowTemplate.ObjectMeta.Labels,
	}

	return json.Marshal(wt.ArgoWorkflowTemplate)
}

func (wt *WorkflowTemplate) FormatManifest() (string, error) {
	manifestMap, err := mapping.NewFromYamlString(wt.Manifest)
	if err != nil {
		log.WithFields(log.Fields{
			"Method": "FormatManifest",
			"Step":   "NewFromYamlString",
			"Error":  err.Error(),
		}).Error("FormatManifest Workflow Template failed.")

		return "", nil
	}

	manifestMap, err = manifestMap.GetChildMap("spec")
	if err != nil {
		log.WithFields(log.Fields{
			"Method": "FormatManifest",
			"Step":   "GetChildMap",
			"Error":  err.Error(),
		}).Error("GetChildMap Workflow Template failed.")

		return "", nil
	}
	manifestMap.PruneEmpty()

	wt.AddWorkflowTemplateParametersFromAnnotations(manifestMap)

	manifestBytes, err := manifestMap.ToYamlBytes()
	if err != nil {
		log.WithFields(log.Fields{
			"Method": "FormatManifest",
			"Step":   "ToYamlBytes",
			"Error":  err.Error(),
		}).Error("ToYamlBytes Workflow Template failed.")
	}

	return string(manifestBytes), nil
}

// Take the manifest from the workflow template, which is just the "spec" contents
// and wrap it so we have
// {
//    metadata: {},
//    spec: spec_data
// }
// the above wrapping is what is returned.
func (wt *WorkflowTemplate) WrapSpec() ([]byte, error) {
	data := wt.GetManifestBytes()

	mapping := make(map[interface{}]interface{})

	if err := yaml.Unmarshal(data, mapping); err != nil {
		return nil, err
	}

	contentMap := map[interface{}]interface{}{
		"metadata": make(map[interface{}]interface{}),
		"spec":     mapping,
	}

	finalBytes, err := yaml.Marshal(contentMap)
	if err != nil {
		return nil, nil
	}

	return finalBytes, nil
}

func (wt *WorkflowTemplate) AddWorkflowTemplateParametersFromAnnotations(spec mapping.Mapping) {
	if wt.ArgoWorkflowTemplate == nil {
		return
	}

	annotations := wt.ArgoWorkflowTemplate.Annotations
	if spec == nil || len(annotations) == 0 {
		return
	}

	arguments, err := spec.GetChildMap("arguments")
	if err != nil {
		return
	}

	arguments["parameters"] = make([]interface{}, 0)
	parameters := make([]interface{}, len(annotations))

	for _, value := range annotations {
		data, err := mapping.NewFromYamlString(value)
		if err != nil {
			log.WithFields(log.Fields{
				"Method": "AddWorkflowTemplateParametersFromAnnotations",
				"Step":   "NewFromYamlString",
				"Error":  err.Error(),
			}).Error("Error with AddWorkflowTemplateParametersFromAnnotations")
			continue
		}

		order := 0
		orderValue, ok := data["order"]
		if ok {
			order = orderValue.(int)
			delete(data, "order")

			if order >= 0 && order < len(parameters) {
				parameters[order] = data
			}
		}
	}

	arguments["parameters"] = parameters
}

type WorkflowExecution struct {
	ID               uint64
	CreatedAt        time.Time `db:"created_at"`
	UID              string
	Name             string
	GenerateName     string
	Parameters       []WorkflowExecutionParameter
	Manifest         string
	Phase            wfv1.NodePhase
	StartedAt        *time.Time        `db:"started_at"`
	FinishedAt       *time.Time        `db:"finished_at"`
	WorkflowTemplate *WorkflowTemplate `db:"workflow_template"`
	Labels           map[string]string
}

// TODO: Using an alias so we can refactor out WorkflowExecutionParameter
type WorkflowExecutionParameter = v1.Parameter

type ListOptions = metav1.ListOptions

type PodGCStrategy = wfv1.PodGCStrategy

type WorkflowExecutionOptions struct {
	Name           string
	GenerateName   string
	Entrypoint     string
	Parameters     []WorkflowExecutionParameter
	ServiceAccount string
	Labels         *map[string]string
	ListOptions    *ListOptions
	PodGCStrategy  *PodGCStrategy
}

type File struct {
	Path         string
	Name         string
	Size         int64
	Extension    string
	ContentType  string
	LastModified time.Time
	Directory    bool
}

func FilePathToName(path string) string {
	if strings.HasSuffix(path, "/") {
		path = path[:len(path)-1]
	}

	lastSlashIndex := strings.LastIndex(path, "/")
	if lastSlashIndex < 0 {
		return path
	}

	return path[lastSlashIndex+1:]
}

// Given a path, returns the parent path, asssuming a '/' delimitor
// Result does not have a trailing slash.
// -> a/b/c/d would return a/b/c
// -> a/b/c/d/ would return a/b/c
// If path is empty string, it is returned.
// If path is '/' (root) it is returned as is.
// If there is no '/', '/' is returned.
func FilePathToParentPath(path string) string {
	separator := "/"
	if path == "" || path == separator {
		return path
	}

	if strings.HasSuffix(path, "/") {
		path = path[0 : len(path)-1]
	}

	lastIndexOfForwardSlash := strings.LastIndex(path, separator)
	if lastIndexOfForwardSlash <= 0 {
		return separator
	}

	return path[0:lastIndexOfForwardSlash]
}

func FilePathToExtension(path string) string {
	dotIndex := strings.LastIndex(path, ".")

	if dotIndex == -1 {
		return ""
	}

	if dotIndex == (len(path) - 1) {
		return ""
	}

	return path[dotIndex+1:]
}

<<<<<<< HEAD
func WorkflowTemplatesToIds(workflowTemplates []*WorkflowTemplate) (ids []uint64) {
	mappedIds := make(map[uint64]bool)

	// This is to make sure we don't have duplicates
	for _, workflowTemplate := range workflowTemplates {
		mappedIds[workflowTemplate.ID] = true
	}

	for id := range mappedIds {
		ids = append(ids, id)
	}

	return
}

func WorkflowTemplatesToVersionIds(workflowTemplates []*WorkflowTemplate) (ids []uint64) {
	mappedIds := make(map[uint64]bool)

	// This is to make sure we don't have duplicates
	for _, workflowTemplate := range workflowTemplates {
		mappedIds[workflowTemplate.WorkflowTemplateVersionId] = true
	}

	for id := range mappedIds {
		ids = append(ids, id)
	}

	return
=======
type WorkspaceTemplate struct {
	ID               uint64
	UID              string
	Name             string
	Version          int64
	Manifest         string
	IsLatest         bool
	CreatedAt        time.Time `db:"created_at"`
	WorkflowTemplate *WorkflowTemplate
}

func (wt *WorkspaceTemplate) GenerateUID() (string, error) {
	uid, err := uuid.NewRandom()
	if err != nil {
		return "", err
	}
	wt.UID = uid.String()

	return wt.UID, nil
>>>>>>> f69fc07e
}<|MERGE_RESOLUTION|>--- conflicted
+++ resolved
@@ -452,7 +452,6 @@
 	return path[dotIndex+1:]
 }
 
-<<<<<<< HEAD
 func WorkflowTemplatesToIds(workflowTemplates []*WorkflowTemplate) (ids []uint64) {
 	mappedIds := make(map[uint64]bool)
 
@@ -481,7 +480,8 @@
 	}
 
 	return
-=======
+}
+
 type WorkspaceTemplate struct {
 	ID               uint64
 	UID              string
@@ -501,5 +501,4 @@
 	wt.UID = uid.String()
 
 	return wt.UID, nil
->>>>>>> f69fc07e
 }