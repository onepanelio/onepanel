--- conflicted
+++ resolved
@@ -163,7 +163,6 @@
 	return
 }
 
-<<<<<<< HEAD
 func (c *Client) ListWorkspaces(namespace string, paginator *pagination.PaginationRequest) (workspaces []*Workspace, err error) {
 	sb := sb.Select(getWorkspaceColumns("w", "")...).
 		From("workspaces w").
@@ -183,7 +182,8 @@
 	}
 
 	return
-=======
+}
+
 func (c *Client) updateWorkspace(namespace, uid, workspaceAction, resourceAction string, status *WorkspaceStatus) (err error) {
 	workspace, err := c.GetWorkspace(namespace, uid)
 	if err != nil {
@@ -232,5 +232,4 @@
 
 func (c *Client) DeleteWorkspace(namespace, uid string) (err error) {
 	return c.updateWorkspace(namespace, uid, "delete", "delete", &WorkspaceStatus{Phase: WorkspaceTerminating})
->>>>>>> 7d720a43
 }