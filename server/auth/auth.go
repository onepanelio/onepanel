--- conflicted
+++ resolved
@@ -80,10 +80,7 @@
 	if !allowed {
 		return false, status.Error(codes.PermissionDenied, "Permission denied.")
 	}
-<<<<<<< HEAD
-=======
 
->>>>>>> 243a1474
 	return
 }
 
