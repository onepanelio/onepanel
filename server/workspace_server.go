package server

import (
	"context"
	"github.com/golang/protobuf/ptypes/empty"
	"github.com/onepanelio/core/api"
	v1 "github.com/onepanelio/core/pkg"
	"github.com/onepanelio/core/pkg/util/pagination"
	"github.com/onepanelio/core/pkg/util/ptr"
	"github.com/onepanelio/core/server/auth"
	"github.com/onepanelio/core/server/converter"
	"strings"
	"time"
)

type WorkspaceServer struct{}

func apiWorkspace(wt *v1.Workspace, config map[string]string) *api.Workspace {
	protocol := "http://"
	onepanelApiUrl := config["ONEPANEL_API_URL"]
	if strings.HasPrefix(onepanelApiUrl, "https://") {
		protocol = "https://"
	}

	res := &api.Workspace{
		Uid:       wt.UID,
		Name:      wt.Name,
		CreatedAt: wt.CreatedAt.UTC().Format(time.RFC3339),
		Url:       protocol + wt.URL,
	}
	res.Parameters = converter.ParametersToAPI(wt.Parameters)

	res.Status = &api.WorkspaceStatus{
		Phase: string(wt.Status.Phase),
	}

	if wt.Status.StartedAt != nil {
		res.Status.StartedAt = wt.Status.StartedAt.UTC().Format(time.RFC3339)
	}

	if wt.Status.PausedAt != nil {
		res.Status.PausedAt = wt.Status.PausedAt.UTC().Format(time.RFC3339)
	}

	if wt.Status.TerminatedAt != nil {
		res.Status.TerminatedAt = wt.Status.TerminatedAt.UTC().Format(time.RFC3339)
	}

	if len(wt.Labels) > 0 {
		res.Labels = converter.MappingToKeyValue(wt.Labels)
	}

	if wt.WorkspaceTemplate != nil {
		res.WorkspaceTemplate = apiWorkspaceTemplate(wt.WorkspaceTemplate)
	}

	return res
}

func NewWorkspaceServer() *WorkspaceServer {
	return &WorkspaceServer{}
}

func (s *WorkspaceServer) CreateWorkspace(ctx context.Context, req *api.CreateWorkspaceRequest) (*api.Workspace, error) {
	client := getClient(ctx)
	allowed, err := auth.IsAuthorized(client, req.Namespace, "create", "apps", "statefulsets", "")
	if err != nil || !allowed {
		return nil, err
	}

	workspace := &v1.Workspace{
		WorkspaceTemplate: &v1.WorkspaceTemplate{
			UID:     req.Body.WorkspaceTemplateUid,
			Version: req.Body.WorkspaceTemplateVersion,
		},
		Labels: converter.APIKeyValueToLabel(req.Body.Labels),
	}

	for _, param := range req.Body.Parameters {
		if param.Type == "input.hidden" {
			continue
		}

		if param.Name == "sys-name" {
			workspace.Name = param.Value
		}

		workspace.Parameters = append(workspace.Parameters, v1.Parameter{
			Name:  param.Name,
			Value: ptr.String(param.Value),
		})
	}

	workspace, err = client.CreateWorkspace(req.Namespace, workspace)
	if err != nil {
		return nil, err
	}

	sysConfig, err := client.GetSystemConfig()
	if err != nil {
		return nil, err
	}

	apiWorkspace := apiWorkspace(workspace, sysConfig)

	return apiWorkspace, nil
}

func (s *WorkspaceServer) GetWorkspace(ctx context.Context, req *api.GetWorkspaceRequest) (*api.Workspace, error) {
	client := getClient(ctx)
	allowed, err := auth.IsAuthorized(client, req.Namespace, "get", "apps", "statefulsets", "")
	if err != nil || !allowed {
		return nil, err
	}

	workspace, err := client.GetWorkspace(req.Namespace, req.Uid)
	if err != nil {
		return nil, err
	}

	sysConfig, err := client.GetSystemConfig()
	if err != nil {
		return nil, err
	}

	apiWorkspace := apiWorkspace(workspace, sysConfig)

	// We add the template parameters because they have additional information on the options for certain parameters.
	// e.g. select types need to know the options so they can display them, and the selected option properly.
	templateParameters, err := v1.ParseParametersFromManifest([]byte(workspace.WorkflowTemplateVersion.Manifest))
	if err != nil {
		return nil, err
	}

	apiWorkspace.TemplateParameters = converter.ParametersToAPI(templateParameters)

	return apiWorkspace, nil
}

func (s *WorkspaceServer) UpdateWorkspaceStatus(ctx context.Context, req *api.UpdateWorkspaceStatusRequest) (*empty.Empty, error) {
	client := getClient(ctx)
	allowed, err := auth.IsAuthorized(client, req.Namespace, "update", "apps", "statefulsets", req.Uid)
	if err != nil || !allowed {
		return &empty.Empty{}, err
	}

	status := &v1.WorkspaceStatus{
		Phase: v1.WorkspacePhase(req.Status.Phase),
	}
	err = client.UpdateWorkspaceStatus(req.Namespace, req.Uid, status)

	return &empty.Empty{}, err
}

func (s *WorkspaceServer) UpdateWorkspace(ctx context.Context, req *api.UpdateWorkspaceRequest) (*empty.Empty, error) {
	client := getClient(ctx)
	allowed, err := auth.IsAuthorized(client, req.Namespace, "update", "apps", "statefulsets", req.Uid)
	if err != nil || !allowed {
		return &empty.Empty{}, err
	}

	var parameters []v1.Parameter
	for _, param := range req.Body.Parameters {
		if param.Type == "input.hidden" {
			continue
		}

		parameters = append(parameters, v1.Parameter{
			Name:  param.Name,
			Value: ptr.String(param.Value),
		})
	}
	err = client.UpdateWorkspace(req.Namespace, req.Uid, parameters)

	return &empty.Empty{}, err
}

func (s *WorkspaceServer) ListWorkspaces(ctx context.Context, req *api.ListWorkspaceRequest) (*api.ListWorkspaceResponse, error) {
<<<<<<< HEAD
	client := getClient(ctx)
	allowed, err := auth.IsAuthorized(client, req.Namespace, "list", "argoproj.io", "statefulsets", "")
=======
	client := ctx.Value("kubeClient").(*v1.Client)
	allowed, err := auth.IsAuthorized(client, req.Namespace, "list", "apps", "statefulsets", "")
>>>>>>> 5f6b9955
	if err != nil || !allowed {
		return nil, err
	}

	paginator := pagination.NewRequest(req.Page, req.PageSize)
	workspaces, err := client.ListWorkspaces(req.Namespace, &paginator)
	if err != nil {
		return nil, err
	}

	sysConfig, err := client.GetSystemConfig()
	if err != nil {
		return nil, err
	}
	var apiWorkspaces []*api.Workspace
	for _, w := range workspaces {
		apiWorkspaces = append(apiWorkspaces, apiWorkspace(w, sysConfig))
	}

	count, err := client.CountWorkspaces(req.Namespace)
	if err != nil {
		return nil, err
	}

	return &api.ListWorkspaceResponse{
		Count:      int32(len(apiWorkspaces)),
		Workspaces: apiWorkspaces,
		Page:       int32(paginator.Page),
		Pages:      paginator.CalculatePages(count),
		TotalCount: int32(count),
	}, nil
}

func (s *WorkspaceServer) PauseWorkspace(ctx context.Context, req *api.PauseWorkspaceRequest) (*empty.Empty, error) {
	client := getClient(ctx)
	allowed, err := auth.IsAuthorized(client, req.Namespace, "update", "apps", "statefulsets", req.Uid)
	if err != nil || !allowed {
		return &empty.Empty{}, err
	}

	err = client.PauseWorkspace(req.Namespace, req.Uid)

	return &empty.Empty{}, err
}

func (s *WorkspaceServer) ResumeWorkspace(ctx context.Context, req *api.ResumeWorkspaceRequest) (*empty.Empty, error) {
	client := getClient(ctx)
	allowed, err := auth.IsAuthorized(client, req.Namespace, "update", "apps", "statefulsets", req.Uid)
	if err != nil || !allowed {
		return &empty.Empty{}, err
	}

	err = client.ResumeWorkspace(req.Namespace, req.Uid)

	return &empty.Empty{}, err
}

func (s *WorkspaceServer) DeleteWorkspace(ctx context.Context, req *api.DeleteWorkspaceRequest) (*empty.Empty, error) {
	client := getClient(ctx)
	allowed, err := auth.IsAuthorized(client, req.Namespace, "delete", "apps", "statefulsets", req.Uid)
	if err != nil || !allowed {
		return &empty.Empty{}, err
	}

	err = client.DeleteWorkspace(req.Namespace, req.Uid)

	return &empty.Empty{}, err
}<|MERGE_RESOLUTION|>--- conflicted
+++ resolved
@@ -176,13 +176,8 @@
 }
 
 func (s *WorkspaceServer) ListWorkspaces(ctx context.Context, req *api.ListWorkspaceRequest) (*api.ListWorkspaceResponse, error) {
-<<<<<<< HEAD
-	client := getClient(ctx)
-	allowed, err := auth.IsAuthorized(client, req.Namespace, "list", "argoproj.io", "statefulsets", "")
-=======
-	client := ctx.Value("kubeClient").(*v1.Client)
+	client := getClient(ctx)
 	allowed, err := auth.IsAuthorized(client, req.Namespace, "list", "apps", "statefulsets", "")
->>>>>>> 5f6b9955
 	if err != nil || !allowed {
 		return nil, err
 	}
