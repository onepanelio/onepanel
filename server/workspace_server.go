package server

import (
	"context"
	"github.com/golang/protobuf/ptypes/empty"
	"github.com/onepanelio/core/api"
	v1 "github.com/onepanelio/core/pkg"
	"github.com/onepanelio/core/pkg/util/pagination"
	"github.com/onepanelio/core/pkg/util/ptr"
	"github.com/onepanelio/core/server/auth"
	"github.com/onepanelio/core/server/converter"
	"time"
)

type WorkspaceServer struct{}

func apiWorkspace(wt *v1.Workspace) *api.Workspace {
	res := &api.Workspace{
		Uid:       wt.UID,
		Name:      wt.Name,
		CreatedAt: wt.CreatedAt.UTC().Format(time.RFC3339),
		Phase:     wt.Phase,
	}
<<<<<<< HEAD

=======
>>>>>>> 8bfbf561
	if wt.StartedAt != nil {
		res.StartedAt = wt.StartedAt.UTC().Format(time.RFC3339)
	}
	if wt.PausedAt != nil {
		res.PausedAt = wt.PausedAt.UTC().Format(time.RFC3339)
	}
	if wt.TerminatedAt != nil {
		res.TerminatedAt = wt.TerminatedAt.UTC().Format(time.RFC3339)
	}

	if len(wt.Labels) > 0 {
		res.Labels = converter.MappingToKeyValue(wt.Labels)
	}

	if wt.WorkspaceTemplate != nil {
		res.WorkspaceTemplate = apiWorkspaceTemplate(wt.WorkspaceTemplate)
	}

	return res
}

func NewWorkspaceServer() *WorkspaceServer {
	return &WorkspaceServer{}
}

func (s *WorkspaceServer) CreateWorkspace(ctx context.Context, req *api.CreateWorkspaceRequest) (*api.Workspace, error) {
	client := ctx.Value("kubeClient").(*v1.Client)
	allowed, err := auth.IsAuthorized(client, req.Namespace, "create", "apps", "statefulsets", "")
	if err != nil || !allowed {
		return nil, err
	}

	workspace := &v1.Workspace{
		WorkspaceTemplate: &v1.WorkspaceTemplate{
			UID:     req.Body.WorkspaceTemplateUid,
			Version: req.Body.WorkspaceTemplateVersion,
<<<<<<< HEAD
			Labels:  converter.APIKeyValueToLabel(req.Body.Labels),
		},
	}
=======
		},
		Labels: converter.APIKeyValueToLabel(req.Body.Labels),
	}
	for _, param := range req.Body.Parameters {
		if param.Type == "input.hidden" {
			continue
		}
>>>>>>> 8bfbf561

	for _, param := range req.Body.Parameters {
		if param.Name == "sys-name" {
			workspace.Name = param.Value
			continue
		}

		workspace.Parameters = append(workspace.Parameters, v1.Parameter{
			Name:  param.Name,
			Value: ptr.String(param.Value),
		})
	}
	workspace, err = client.CreateWorkspace(req.Namespace, workspace)
	if err != nil {
		return nil, err
	}

	apiWorkspace := apiWorkspace(workspace)

	return apiWorkspace, nil
}

func (s *WorkspaceServer) GetWorkspace(ctx context.Context, req *api.GetWorkspaceRequest) (*api.Workspace, error) {
	client := ctx.Value("kubeClient").(*v1.Client)
	allowed, err := auth.IsAuthorized(client, req.Namespace, "create", "apps", "statefulsets", "")
	if err != nil || !allowed {
		return nil, err
	}

	workspace, err := client.GetWorkspace(req.Namespace, req.Uid)
	if err != nil {
		return nil, err
	}

	apiWorkspace := apiWorkspace(workspace)

	return apiWorkspace, nil
}

func (s *WorkspaceServer) UpdateWorkspaceStatus(ctx context.Context, req *api.UpdateWorkspaceStatusRequest) (*empty.Empty, error) {
	client := ctx.Value("kubeClient").(*v1.Client)
	allowed, err := auth.IsAuthorized(client, req.Namespace, "update", "apps", "statefulsets", req.Uid)
	if err != nil || !allowed {
		return &empty.Empty{}, err
	}

	status := &v1.WorkspaceStatus{
		Phase: v1.WorkspacePhase(req.Status.Phase),
	}
	err = client.UpdateWorkspaceStatus(req.Namespace, req.Uid, status)

	return &empty.Empty{}, err
}

func (s *WorkspaceServer) ListWorkspaces(ctx context.Context, req *api.ListWorkspaceRequest) (*api.ListWorkspaceResponse, error) {
	client := ctx.Value("kubeClient").(*v1.Client)
	allowed, err := auth.IsAuthorized(client, req.Namespace, "list", "argoproj.io", "statefulsets", "")
	if err != nil || !allowed {
		return nil, err
	}

	paginator := pagination.NewRequest(req.Page, req.PageSize)
	workspaces, err := client.ListWorkspaces(req.Namespace, &paginator)
	if err != nil {
		return nil, err
	}

	var apiWorkspaces []*api.Workspace
	for _, w := range workspaces {
		apiWorkspaces = append(apiWorkspaces, apiWorkspace(w))
	}

	return &api.ListWorkspaceResponse{
		Count:      int32(len(apiWorkspaces)),
		Workspaces: apiWorkspaces,
	}, nil
}

func (s *WorkspaceServer) PauseWorkspace(ctx context.Context, req *api.PauseWorkspaceRequest) (*empty.Empty, error) {
	client := ctx.Value("kubeClient").(*v1.Client)
	allowed, err := auth.IsAuthorized(client, req.Namespace, "update", "apps", "statefulsets", req.Uid)
	if err != nil || !allowed {
		return &empty.Empty{}, err
	}

	err = client.PauseWorkspace(req.Namespace, req.Uid)

	return &empty.Empty{}, err
}

func (s *WorkspaceServer) ResumeWorkspace(ctx context.Context, req *api.ResumeWorkspaceRequest) (*empty.Empty, error) {
	client := ctx.Value("kubeClient").(*v1.Client)
	allowed, err := auth.IsAuthorized(client, req.Namespace, "update", "apps", "statefulsets", req.Uid)
	if err != nil || !allowed {
		return &empty.Empty{}, err
	}

	err = client.ResumeWorkspace(req.Namespace, req.Uid)

	return &empty.Empty{}, err
}

func (s *WorkspaceServer) DeleteWorkspace(ctx context.Context, req *api.DeleteWorkspaceRequest) (*empty.Empty, error) {
	client := ctx.Value("kubeClient").(*v1.Client)
	allowed, err := auth.IsAuthorized(client, req.Namespace, "delete", "apps", "statefulsets", req.Uid)
	if err != nil || !allowed {
		return &empty.Empty{}, err
	}

	err = client.DeleteWorkspace(req.Namespace, req.Uid)

	return &empty.Empty{}, err
}<|MERGE_RESOLUTION|>--- conflicted
+++ resolved
@@ -21,10 +21,7 @@
 		CreatedAt: wt.CreatedAt.UTC().Format(time.RFC3339),
 		Phase:     wt.Phase,
 	}
-<<<<<<< HEAD
 
-=======
->>>>>>> 8bfbf561
 	if wt.StartedAt != nil {
 		res.StartedAt = wt.StartedAt.UTC().Format(time.RFC3339)
 	}
@@ -61,19 +58,9 @@
 		WorkspaceTemplate: &v1.WorkspaceTemplate{
 			UID:     req.Body.WorkspaceTemplateUid,
 			Version: req.Body.WorkspaceTemplateVersion,
-<<<<<<< HEAD
 			Labels:  converter.APIKeyValueToLabel(req.Body.Labels),
 		},
 	}
-=======
-		},
-		Labels: converter.APIKeyValueToLabel(req.Body.Labels),
-	}
-	for _, param := range req.Body.Parameters {
-		if param.Type == "input.hidden" {
-			continue
-		}
->>>>>>> 8bfbf561
 
 	for _, param := range req.Body.Parameters {
 		if param.Name == "sys-name" {
@@ -86,6 +73,7 @@
 			Value: ptr.String(param.Value),
 		})
 	}
+
 	workspace, err = client.CreateWorkspace(req.Namespace, workspace)
 	if err != nil {
 		return nil, err
