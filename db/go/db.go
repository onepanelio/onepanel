package migration

import (
	"errors"
	sq "github.com/Masterminds/squirrel"
	"github.com/jmoiron/sqlx"
	v1 "github.com/onepanelio/core/pkg"
	"io/ioutil"
	"log"
	"os"
	"path/filepath"
	"strings"
)

// initializedMigrations is used to keep track of which migrations have been initialized.
// if they are initialized more than once, goose panics.
var initializedMigrations = make(map[int]bool)

// sqlRanMigrations keeps track of all the sql migrations that have been run.
// we need to know this because in an older version some go migrations ran alongside sql.
// So if they have already been run, we can't run them again.
var sqlRanMigrations = make(map[uint64]bool)

// migrationHasAlreadyBeenRun returns true if the migration has already been run in sql
// see sqlRanMigrations var
func migrationHasAlreadyBeenRun(version int) bool {
	_, ok := sqlRanMigrations[uint64(version)]
	return ok
}

// Initialize sets up the go migrations.
func Initialize() {
	client, err := getClient()
	if err != nil {
		log.Fatalf("unable to get client for go migrations: %v", err)
	}

	migrationsRan, err := getRanSQLMigrations(client)
	if err != nil {
		log.Fatalf("Unable to get already run sql migrations: %v", err)
	}
	sqlRanMigrations = migrationsRan

	initialize20200525160514()
	initialize20200528140124()
	initialize20200605090509()
	initialize20200605090535()
	initialize20200626113635()
	initialize20200704151301()
	initialize20200724220450()
	initialize20200727144157()
	initialize20200728190804()
	initialize20200812104328()
	initialize20200812113316()
	initialize20200814160856()
	initialize20200821162630()
	initialize20200824095513()
	initialize20200824101019()
	initialize20200824101905()
	initialize20200825154403()
	initialize20200826185926()
	initialize20200922103448()
	initialize20200929144301()
	initialize20200929153931()
	initialize20201001070806()
<<<<<<< HEAD
	initialize20201008153033()
	initialize20201008153041()
=======
	initialize20201016170415()
>>>>>>> 83acc5a5

	if err := client.DB.Close(); err != nil {
		log.Printf("[error] closing db %v", err)
	}
}

func getClient() (*v1.Client, error) {
	kubeConfig := v1.NewConfig()
	client, err := v1.NewClient(kubeConfig, nil, nil)
	if err != nil {
		return nil, err
	}
	config, err := client.GetSystemConfig()
	if err != nil {
		return nil, err
	}

	dbDriverName, dbDataSourceName := config.DatabaseConnection()
	client.DB = v1.NewDB(sqlx.MustConnect(dbDriverName, dbDataSourceName))

	return client, nil
}

// getRanSQLMigrations returns a map where each key is a sql migration version ran.
func getRanSQLMigrations(client *v1.Client) (map[uint64]bool, error) {
	sb := sq.StatementBuilder.PlaceholderFormat(sq.Dollar)

	query := sb.Select("version_id").
		From("goose_db_version")

	versions := make([]uint64, 0)
	if err := client.Selectx(&versions, query); err != nil {
		return nil, err
	}

	result := make(map[uint64]bool)
	for _, version := range versions {
		result[version] = true
	}

	return result, nil
}

// ReplaceArtifactRepositoryType will look for {{.ArtifactRepositoryType}} in the migration and replace it based on config.
func ReplaceArtifactRepositoryType(client *v1.Client, namespace *v1.Namespace, workflowTemplate *v1.WorkflowTemplate, workspaceTemplate *v1.WorkspaceTemplate) error {
	artifactRepositoryType := "s3"
	nsConfig, err := client.GetNamespaceConfig(namespace.Name)
	if err != nil {
		return err
	}
	if nsConfig.ArtifactRepository.GCS != nil {
		artifactRepositoryType = "gcs"
	}

	if workflowTemplate != nil {
		workflowTemplate.Manifest = strings.NewReplacer(
			"{{.ArtifactRepositoryType}}", artifactRepositoryType).Replace(workflowTemplate.Manifest)
	}
	if workspaceTemplate != nil {
		workspaceTemplate.Manifest = strings.NewReplacer(
			"{{.ArtifactRepositoryType}}", artifactRepositoryType).Replace(workspaceTemplate.Manifest)
	}
	if workflowTemplate == nil && workspaceTemplate == nil {
		return errors.New("workflow and workspace template cannot be nil")
	}

	return nil
}

// readDataFile returns the contents of a file in the db/data/{name} directory
func readDataFile(name string) (string, error) {
	curDir, err := os.Getwd()
	if err != nil {
		return "", err
	}
	data, err := ioutil.ReadFile(filepath.Join(curDir, "db", "data", name))
	if err != nil {
		return "", err
	}

	return string(data), nil
}<|MERGE_RESOLUTION|>--- conflicted
+++ resolved
@@ -63,12 +63,9 @@
 	initialize20200929144301()
 	initialize20200929153931()
 	initialize20201001070806()
-<<<<<<< HEAD
 	initialize20201008153033()
 	initialize20201008153041()
-=======
 	initialize20201016170415()
->>>>>>> 83acc5a5
 
 	if err := client.DB.Close(); err != nil {
 		log.Printf("[error] closing db %v", err)
