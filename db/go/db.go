package migration

import (
	"errors"
	"fmt"
	sq "github.com/Masterminds/squirrel"
	"github.com/jmoiron/sqlx"
	v1 "github.com/onepanelio/core/pkg"
	"io/ioutil"
	"log"
	"os"
	"path/filepath"
	"strings"
)

// initializedMigrations is used to keep track of which migrations have been initialized.
// if they are initialized more than once, goose panics.
var initializedMigrations = make(map[int]bool)

// sqlRanMigrations keeps track of all the sql migrations that have been run.
// we need to know this because in an older version some go migrations ran alongside sql.
// So if they have already been run, we can't run them again.
var sqlRanMigrations = make(map[uint64]bool)

// migrationHasAlreadyBeenRun returns true if the migration has already been run in sql
// see sqlRanMigrations var
func migrationHasAlreadyBeenRun(version int) bool {
	_, ok := sqlRanMigrations[uint64(version)]
	return ok
}

// Initialize sets up the go migrations.
func Initialize() {
	client, err := getClient()
	if err != nil {
		log.Fatalf("unable to get client for go migrations: %v", err)
	}

	migrationsRan, err := getRanSQLMigrations(client)
	if err != nil {
		log.Fatalf("Unable to get already run sql migrations: %v", err)
	}
	sqlRanMigrations = migrationsRan

	initialize20200525160514()
	initialize20200528140124()
	initialize20200605090509()
	initialize20200605090535()
	initialize20200626113635()
	initialize20200704151301()
	initialize20200724220450()
	initialize20200727144157()
	initialize20200728190804()
	initialize20200812104328()
	initialize20200812113316()
	initialize20200814160856()
	initialize20200821162630()
	initialize20200824095513()
	initialize20200824101019()
	initialize20200824101905()
	initialize20200825154403()
	initialize20200826185926()
	initialize20200922103448()
	initialize20200929144301()
	initialize20200929153931()
	initialize20201001070806()
	initialize20201016170415()
	initialize20201028145442()
	initialize20201028145443()
	initialize20201031165106()
	initialize20201102104048()
	initialize20201113094916()
	initialize20201115133046()
	initialize20201115134934()
	initialize20201115145814()
	initialize20201130130433()
	initialize20201208155115()
	initialize20201208155805()
	initialize20201209124226()
	initialize20201211161117()
	initialize20201214133458()
<<<<<<< HEAD
	initialize20201225172926()
=======
	initialize20201221194344()
	initialize20201221195937()
	initialize20201223062947()
	initialize20201223202929()
>>>>>>> 8555b42c

	if err := client.DB.Close(); err != nil {
		log.Printf("[error] closing db %v", err)
	}
}

func getClient() (*v1.Client, error) {
	kubeConfig := v1.NewConfig()
	client, err := v1.NewClient(kubeConfig, nil, nil)
	if err != nil {
		return nil, err
	}
	config, err := client.GetSystemConfig()
	if err != nil {
		return nil, err
	}

	dbDriverName, dbDataSourceName := config.DatabaseConnection()
	client.DB = v1.NewDB(sqlx.MustConnect(dbDriverName, dbDataSourceName))

	return client, nil
}

// getRanSQLMigrations returns a map where each key is a sql migration version ran.
func getRanSQLMigrations(client *v1.Client) (map[uint64]bool, error) {
	sb := sq.StatementBuilder.PlaceholderFormat(sq.Dollar)

	query := sb.Select("version_id").
		From("goose_db_version")

	versions := make([]uint64, 0)
	if err := client.Selectx(&versions, query); err != nil {
		return nil, err
	}

	result := make(map[uint64]bool)
	for _, version := range versions {
		result[version] = true
	}

	return result, nil
}

// ReplaceArtifactRepositoryType will look for {{.ArtifactRepositoryType}} in the migration and replace it based on config.
func ReplaceArtifactRepositoryType(client *v1.Client, namespace *v1.Namespace, workflowTemplate *v1.WorkflowTemplate, workspaceTemplate *v1.WorkspaceTemplate) error {
	artifactRepositoryType, err := client.GetArtifactRepositoryType(namespace.Name)
	if err != nil {
		return err
	}

	replaceMap := map[string]string{
		"{{.ArtifactRepositoryType}}": artifactRepositoryType,
	}

	if workflowTemplate == nil && workspaceTemplate == nil {
		return errors.New("workflow and workspace template cannot both be nil")
	}
	if workflowTemplate != nil {
		workflowTemplate.Manifest = ReplaceMapValues(workflowTemplate.Manifest, replaceMap)
	}
	if workspaceTemplate != nil {
		workspaceTemplate.Manifest = ReplaceMapValues(workspaceTemplate.Manifest, replaceMap)
	}

	return nil
}

// ReplaceMapValues will replace strings that are keys in the input map with their values
// the result is returned
func ReplaceMapValues(value string, replaceMap map[string]string) string {
	replacePairs := make([]string, 0)

	for key, value := range replaceMap {
		replacePairs = append(replacePairs, key)
		replacePairs = append(replacePairs, value)
	}

	return strings.NewReplacer(replacePairs...).
		Replace(value)
}

// ReplaceRuntimeVariablesInManifest will replace any values that are runtime variables
// with the values currently present in the configuration for a given namespace.
// the result is returned
func ReplaceRuntimeVariablesInManifest(client *v1.Client, namespace string, manifest string) (string, error) {
	artifactRepositoryType, err := client.GetArtifactRepositoryType(namespace)
	if err != nil {
		return manifest, err
	}

	sysConfig, err := client.GetSystemConfig()
	if err != nil {
		return manifest, err
	}

	nodePoolOptions, err := sysConfig.NodePoolOptions()
	if err != nil {
		return manifest, err
	}

	if len(nodePoolOptions) == 0 {
		return manifest, fmt.Errorf("no node pool options in the configuration")
	}

	replaceMap := map[string]string{
		"{{.ArtifactRepositoryType}}": artifactRepositoryType,
		"{{.DefaultNodePoolOption}}":  nodePoolOptions[0].Value,
	}

	return ReplaceMapValues(manifest, replaceMap), nil
}

// readDataFile returns the contents of a file in the db/data/{path} directory
// path can indicate subdirectories like cvat/20201016170415.yaml
func readDataFile(path string) (string, error) {
	curDir, err := os.Getwd()
	if err != nil {
		return "", err
	}

	finalPath := []string{curDir, "db", "yaml"}

	for _, pathPart := range strings.Split(path, string(os.PathSeparator)) {
		finalPath = append(finalPath, pathPart)
	}

	data, err := ioutil.ReadFile(filepath.Join(finalPath...))
	if err != nil {
		return "", err
	}

	return string(data), nil
}<|MERGE_RESOLUTION|>--- conflicted
+++ resolved
@@ -79,14 +79,11 @@
 	initialize20201209124226()
 	initialize20201211161117()
 	initialize20201214133458()
-<<<<<<< HEAD
-	initialize20201225172926()
-=======
 	initialize20201221194344()
 	initialize20201221195937()
 	initialize20201223062947()
 	initialize20201223202929()
->>>>>>> 8555b42c
+  initialize20201225172926()
 
 	if err := client.DB.Close(); err != nil {
 		log.Printf("[error] closing db %v", err)
