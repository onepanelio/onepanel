syntax = "proto3";

package api;

import "google/api/annotations.proto";
import "label.proto";

service WorkflowTemplateService {
    rpc CreateWorkflowTemplate (CreateWorkflowTemplateRequest) returns (WorkflowTemplate) {
        option (google.api.http) = {
            post: "/apis/v1beta1/{namespace}/workflow_templates"
            body: "workflowTemplate"
        };
    }

    rpc UpdateWorkflowTemplateVersion (UpdateWorkflowTemplateVersionRequest) returns (WorkflowTemplate) {
        option (google.api.http) = {
            put: "/apis/v1beta1/{namespace}/workflow_templates/{workflowTemplate.uid}/versions/{workflowTemplate.version}"
            body: "workflowTemplate"
        };
    }

    rpc CreateWorkflowTemplateVersion (CreateWorkflowTemplateRequest) returns (WorkflowTemplate) {
        option (google.api.http) = {
            post: "/apis/v1beta1/{namespace}/workflow_templates/{workflowTemplate.uid}/versions"
            body: "workflowTemplate"
        };
    }

    rpc GetWorkflowTemplate (GetWorkflowTemplateRequest) returns (WorkflowTemplate) {
        option (google.api.http) = {
            get: "/apis/v1beta1/{namespace}/workflow_templates/{uid}"
            additional_bindings {
				get: "/apis/v1beta1/{namespace}/workflow_templates/{uid}/versions/{version}"
			}
        };
    }

    rpc ListWorkflowTemplateVersions (ListWorkflowTemplateVersionsRequest) returns (ListWorkflowTemplateVersionsResponse) {
        option (google.api.http) = {
            get: "/apis/v1beta1/{namespace}/workflow_templates/{uid}/versions"
        };
    }

    rpc ListWorkflowTemplates (ListWorkflowTemplatesRequest) returns (ListWorkflowTemplatesResponse) {
        option (google.api.http) = {
            get: "/apis/v1beta1/{namespace}/workflow_templates"
        };
    }

    rpc CloneWorkflowTemplate (CloneWorkflowTemplateRequest) returns (WorkflowTemplate) {
        option (google.api.http) = {
            get: "/apis/v1beta1/{namespace}/workflow_templates/{uid}/clone/{name}"
            additional_bindings {
				get: "/apis/v1beta1/{namespace}/workflow_templates/{uid}/clone/{name}/{version}"
			}
        };
    }

    rpc ArchiveWorkflowTemplate (ArchiveWorkflowTemplateRequest) returns (ArchiveWorkflowTemplateResponse) {
        option (google.api.http) = {
            put: "/apis/v1beta1/{namespace}/workflow_templates/{uid}/archive"
        };
    }

    rpc GetWorkflowTemplateLabels (GetWorkflowTemplateLabelsRequest) returns (GetLabelsResponse) {
        option (google.api.http) = {
            get: "/apis/v1beta1/{namespace}/workflow_templates/{name}/labels"
        };
    }

    rpc AddWorkflowTemplateLabels (AddLabelsRequest) returns (GetLabelsResponse) {
        option (google.api.http) = {
            post: "/apis/v1beta1/{namespace}/workflow_templates/{name}/labels"
            body: "labels"
        };
    }

    rpc ReplaceWorkflowTemplateLabels (ReplaceLabelsRequest) returns (GetLabelsResponse) {
        option (google.api.http) = {
            put: "/apis/v1beta1/{namespace}/workflow_templates/{name}/labels"
            body: "labels"
        };
    }

    rpc DeleteWorkflowTemplateLabel (DeleteLabelRequest) returns (GetLabelsResponse) {
        option (google.api.http) = {
            delete: "/apis/v1beta1/{namespace}/workflow_templates/{name}/labels/{key}"
        };
    }
}

message CreateWorkflowTemplateRequest {
    string namespace = 1;
    WorkflowTemplate workflowTemplate = 2;
}

message UpdateWorkflowTemplateVersionRequest {
    string namespace = 1;
    WorkflowTemplate workflowTemplate = 2;
}

message GetWorkflowTemplateRequest {
    string namespace = 1;
    string uid = 2;
    int32 version = 3;
}

message CloneWorkflowTemplateRequest {
    string namespace = 1;
    string uid = 2;
    string name = 3;
    int32 version = 4;
}

message ListWorkflowTemplateVersionsRequest {
    string namespace = 1;
    string uid = 2;
}

message ListWorkflowTemplateVersionsResponse {
    int32 count = 1;
    repeated WorkflowTemplate workflowTemplates = 2;
}

message ListWorkflowTemplatesRequest {
    string namespace = 1;
}

message ListWorkflowTemplatesResponse {
    int32 count = 1;
    repeated WorkflowTemplate workflowTemplates = 2;
}

message ArchiveWorkflowTemplateRequest {
    string namespace = 1;
    string uid = 2;
}

message ArchiveWorkflowTemplateResponse {
    WorkflowTemplate workflowTemplate = 1;
}

message WorkflowExecutionStatisticReport {
    int32 total = 1;
    string lastExecuted = 2;
    int32 running = 3;
    int32 completed = 4;
    int32 failed = 5;
}

message WorkflowTemplate {
    string createdAt = 1;
    string uid = 2;
    string name = 3;
    int32 version = 4;
    string manifest = 5;
    bool isLatest = 6;
    bool isArchived = 7;
<<<<<<< HEAD
    repeated KeyValue labels = 8;
}

message GetWorkflowTemplateLabelsRequest {
    string namespace = 1;
    string name = 2;
    int32 version = 3;
=======
    WorkflowExecutionStatisticReport stats = 8;
>>>>>>> d4687e1b
}<|MERGE_RESOLUTION|>--- conflicted
+++ resolved
@@ -157,15 +157,14 @@
     string manifest = 5;
     bool isLatest = 6;
     bool isArchived = 7;
-<<<<<<< HEAD
     repeated KeyValue labels = 8;
+
+    WorkflowExecutionStatisticReport stats = 9;
 }
 
 message GetWorkflowTemplateLabelsRequest {
     string namespace = 1;
     string name = 2;
     int32 version = 3;
-=======
     WorkflowExecutionStatisticReport stats = 8;
->>>>>>> d4687e1b
 }